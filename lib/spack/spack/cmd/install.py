--- conflicted
+++ resolved
@@ -78,13 +78,11 @@
         '--fake', action='store_true', dest='fake',
         help="fake install. just remove prefix and create a fake file")
     subparser.add_argument(
-<<<<<<< HEAD
+        '-f', '--file', action='store_true', dest='file',
+        help="install from file. Read specs to install from .yaml files")
+    subparser.add_argument(
         '--install-status', '-I', action='store_true', dest='install_status',
         help="Show spec before installing.")
-=======
-        '-f', '--file', action='store_true', dest='file',
-        help="install from file. Read specs to install from .yaml files")
->>>>>>> faeb1b77
 
     cd_group = subparser.add_mutually_exclusive_group()
     arguments.add_common_arguments(cd_group, ['clean', 'dirty'])
@@ -329,20 +327,15 @@
     ret = {
         'keep_prefix': args.keep_prefix,
         'keep_stage': args.keep_stage,
-<<<<<<< HEAD
+        'restage': args.restage,
         'install_dependencies': ('dependencies' in only),
         'install_package': ('package' in only),
-=======
-        'restage': args.restage,
-        'install_deps': 'dependencies' in args.things_to_install,
->>>>>>> faeb1b77
         'make_jobs': args.jobs,
         'run_tests': args.run_tests,
         'install_status': args.install_status,
         'verbose': args.verbose,
         'fake': args.fake,
         'dirty': args.dirty
-<<<<<<< HEAD
     }
     if hasattr(args, 'setup'):
         ret['setup'] = set(args.setup)
@@ -384,37 +377,6 @@
     """Top-level install method."""
     if not install_package:
         if install_dependencies:
-=======
-    })
-
-    # Spec from cli
-    specs = []
-    if args.file:
-        for file in args.package:
-            with open(file, 'r') as f:
-                specs.append(spack.spec.Spec.from_yaml(f))
-    else:
-        specs = spack.cmd.parse_specs(args.package, concretize=True)
-    if len(specs) == 0:
-        tty.error('The `spack install` command requires a spec to install.')
-
-    for spec in specs:
-        # Check if we were asked to produce some log for dashboards
-        if args.log_format is not None:
-            # Compute the filename for logging
-            log_filename = args.log_file
-            if not log_filename:
-                log_filename = default_log_file(spec)
-            # Create the test suite in which to log results
-            test_suite = TestSuite(spec)
-            # Decorate PackageBase.do_install to get installation status
-            PackageBase.do_install = junit_output(
-                spec, test_suite
-            )(PackageBase.do_install)
-
-        # Do the actual installation
-        if args.things_to_install == 'dependencies':
->>>>>>> faeb1b77
             # Install dependencies as-if they were installed
             # for root (explicit=False in the DB)
             for s in spec.dependencies():
@@ -451,8 +413,16 @@
     kwargs = validate_args(args)
 
     # Spec from cli
-    specs = spack.cmd.parse_specs(
-        args.package, concretize=True, allow_multi=True)
+    specs = []
+    if args.file:
+        for file in args.package:
+            with open(file, 'r') as f:
+                specs.append(spack.spec.Spec.from_yaml(f))
+    else:
+        specs = spack.cmd.parse_specs(args.package, concretize=True)
+    if len(specs) == 0:
+        tty.error('The `spack install` command requires a spec to install.')
+
     for spec in specs:
         show_spec(spec, args)
 
