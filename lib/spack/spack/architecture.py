##############################################################################
# Copyright (c) 2013, Lawrence Livermore National Security, LLC.
# Produced at the Lawrence Livermore National Laboratory.
#
# This file is part of Spack.
# Written by Todd Gamblin, tgamblin@llnl.gov, All rights reserved.
# LLNL-CODE-647188
#
# For details, see https://github.com/llnl/spack
# Please also see the LICENSE file for our notice and the LGPL.
#
# This program is free software; you can redistribute it and/or modify
# it under the terms of the GNU General Public License (as published by
# the Free Software Foundation) version 2.1 dated February 1999.
#
# This program is distributed in the hope that it will be useful, but
# WITHOUT ANY WARRANTY; without even the IMPLIED WARRANTY OF
# MERCHANTABILITY or FITNESS FOR A PARTICULAR PURPOSE. See the terms and
# conditions of the GNU General Public License for more details.
#
# You should have received a copy of the GNU Lesser General Public License
# along with this program; if not, write to the Free Software Foundation,
# Inc., 59 Temple Place, Suite 330, Boston, MA 02111-1307 USA
##############################################################################
<<<<<<< HEAD
import os
import re
import platform
=======
from collections import namedtuple
import imp
import platform as py_platform
import inspect
>>>>>>> 4f9a309d

from llnl.util.lang import memoized, list_modules, key_ordering
from llnl.util.filesystem import join_path
import llnl.util.tty as tty

import spack
from spack.util.naming import mod_to_class
import spack.error as serr


class InvalidSysTypeError(serr.SpackError):
    def __init__(self, sys_type):
        super(InvalidSysTypeError, self).__init__(
            "Invalid sys_type value for Spack: " + sys_type)


class NoSysTypeError(serr.SpackError):
    def __init__(self):
        super(NoSysTypeError, self).__init__(
            "Could not determine sys_type for this machine.")


@key_ordering
class Target(object):
    """ Target is the processor of the host machine. 
        The host machine may have different front-end and back-end targets, 
        especially if it is a Cray machine. The target will have a name and
        also the module_name (e.g craype-compiler). Targets will also 
        recognize which platform they came from using the set_platform method. 
        Targets will have compiler finding strategies
    """

    def __init__(self, name, module_name=None):
        self.name = name  # case of cray "ivybridge" but if it's x86_64
        self.module_name = module_name  # craype-ivybridge

    # Sets only the platform name to avoid recursiveness

    def _cmp_key(self):
        return (self.name, self.module_name)

    def __repr__(self):
        return self.__str__()

    def __str__(self):
        return self.name

    def to_dict(self):
        d = {}
        d['name'] = self.name
        d['module_name'] = self.module_name

        return d

@key_ordering
class Platform(object):
    """ Abstract class that each type of Platform will subclass.
        Will return a instance of it once it
        is returned
    """

    priority        = None  # Subclass needs to set this number. This controls order in which platform is detected.
    front_end       = None
    back_end        = None
    default         = None  # The default back end target. On cray ivybridge

    front_os        = None
    back_os         = None
    default_os      = None

    def __init__(self, name):
        self.targets = {}
        self.operating_sys = {}
        self.name = name

    def add_target(self, name, target):
        """Used by the platform specific subclass to list available targets. 
        Raises an error if the platform specifies a name 
        that is reserved by spack as an alias.
        """
        if name in ['front_end', 'fe', 'back_end', 'be', 'default']:
            raise ValueError(
                "%s is a spack reserved alias " 
                "and cannot be the name of a target" % name)
        self.targets[name] = target

    def target(self, name):
        """This is a getter method for the target dictionary 
        that handles defaulting based on the values provided by default, 
        front-end, and back-end. This can be overwritten
        by a subclass for which we want to provide further aliasing options.
        """
        if name == 'default':
            name = self.default
        elif name == 'front_end' or name == 'fe':
            name = self.front_end
        elif name == 'back_end' or name == 'be':
            name = self.back_end

        return self.targets[name]
    
    def add_operating_system(self, name, os_class):
        """ Add the operating_system class object into the 
            platform.operating_sys dictionary
        """
        self.operating_sys[name] = os_class

    def operating_system(self, name):
        if name == 'default_os':
            name = self.default_os
        if name == 'front_os':
            name = self.front_os
        if name == 'back_os':
            name = self.back_os

        return self.operating_sys[name]

    @classmethod
    def detect(self):
        """ Subclass is responsible for implementing this method.
            Returns True if the Platform class detects that 
            it is the current platform
            and False if it's not.
        """
        raise NotImplementedError()

    def __repr__(self):
        return self.__str__()

    def __str__(self):
        return self.name

    def _cmp_key(self):
        return (self.name, (_cmp_key(t) for t in self.targets.values()),
                (_cmp_key(o) for o in self.operating_sys.values()))
        
@key_ordering
class OperatingSystem(object):
    """ Operating System will be like a class similar to platform extended
        by subclasses for the specifics. Operating System will contain the 
        compiler finding logic. Instead of calling two separate methods to
        find compilers we call find_compilers method for each operating system
    """

    def __init__(self, name, version, compiler_strategy="PATH"):
        self.name = name
        self.version = version
        self.compiler_strategy = compiler_strategy
    
    def __str__(self):
        return self.name + self.version

    def __repr__(self):
        return self.__str__()

    def _cmp_key(self):
        return (self.name, self.version, self.compiler_strategy)
    
    def to_dict(self):
        d = {}
        d['name'] = self.name
        d['version'] = self.version
        d['compiler_strategy'] = self.compiler_strategy

<<<<<<< HEAD
def get_sys_type_from_platform():
    """Return the architecture from Python's platform module."""
    sys_type = platform.system() + '-' + platform.machine()
    sys_type = re.sub(r'[^\w-]', '_', sys_type)
    return sys_type.lower()
=======
        return d

#NOTE: Key error caused because Architecture has no comparison method
@key_ordering
class Arch(object):
    "Architecture is now a class to help with setting attributes"

    def __init__(self, platform_os=None, target=None):
        self.platform = sys_type() 
        self.platform_os = platform_os
        self.target   = target

    def __str__(self):
        return (str(self.platform) +"-"+ 
                str(self.platform_os) + "-" + str(self.target) )
        
    def _cmp_key(self):
        platform = self.platform.name
        os = self.platform_os.name if isinstance(self.platform_os, OperatingSystem) else self.platform_os
        target = self.target.name if isinstance(self.target, Target) else self.target
        return (platform, os, target)
    
    def to_dict(self):
        d = {}
        platform = self.platform
        platform_os = self.platform_os
        target = self.target

        d['platform'] = self.platform.name
        d['platform_os'] = self.platform_os.to_dict()
        d['target'] = self.target.to_dict()
        
        return d

#def _helper_to_dict(arch_field_dict, arch_field_name,  *args):
#    """ General method to turn each class in architecture into a 
#        dictionary. Takes as argument the class dictionary, the field name
#        (platform, platform_os, target) and then any attribute args
#    """
#    d = {}
#    d[arch_field_name] = {}
#    for items in args:
#        d[arch_field_name][items] = arch_field_dict[items]
#    return d
#

#def to_dict(arch):
#    """ Convert the Arch tuple into a dictionary for yaml dumping. This
#        uses the _helper_to_dict method to create the dictionary from the
#        provided architecture field. Can assign the architecture
#        field name (either platform, platform_os or target) and any
#        attributes that make up that architecture field,
#    """
#    d = {}
#    
#    platform = arch.platform.__dict__
#    platform_os = arch.platform_os.__dict__
#    target = arch.target.__dict__
#
#    platform_dict = _helper_to_dict(platform,'platform','name')
#    os_dict = _helper_to_dict(platform_os, 'platform_os', 'name','version',
#                                                          'compiler_strategy')
#    target_dict = _helper_to_dict(target,'target', 'name', 
#                                            'module_name','platform_name')
#
#    d.update(platform_dict)
#    d.update(os_dict)
#    d.update(target_dict)
#
#    return d

#def _platform_from_dict(platform):
#    """Creates all the platform class module names into a dictionary of
#    name : <class_mod> key-value pairs. From there we can construct the 
#    platform subclass
#    """
#    platform_list = all_platforms()
#    platform_names = {plat.__name__.lower():plat for plat in platform_list}
#    return platform_names[platform['name']]()


def _target_from_dict(target_dict): 
    """ Creates new instance of target and assigns all the attributes of
        that target from the dictionary
    """
    target = Target.__new__(Target)
    target.name = target_dict['name']
    #target.compiler_strategy = target_dict['compiler_strategy']
    target.module_name = target_dict['module_name']
    if 'platform_name' in target_dict:
        target.platform_name = target_dict['platform_name']
    return target

def _operating_system_from_dict(os_dict, platform_class):
    """ uses platform's operating system method to grab the constructed
        operating systems that are valid on the platform.
    """
# NOTE: Might need a better way to create operating system objects
    name = os_dict['name']
    return platform_class.operating_system(name) 
    

def arch_from_dict(d):
    """ Uses _platform_from_dict, _operating_system_from_dict, _target_from_dict
        helper methods to recreate the arch tuple from the dictionary read from
        a yaml file
    """
    arch = Arch()

    if d is None:
        return None
    os_dict = d['platform_os']
    target_dict = d['target']

    target = _target_from_dict(target_dict)
    platform_os = _operating_system_from_dict(os_dict, arch.platform)
    arch.target =target
    arch.platform_os = platform_os
>>>>>>> 4f9a309d

    return arch

@memoized
<<<<<<< HEAD
def sys_type():
    """Returns a SysType for the current machine."""
    methods = [get_sys_type_from_spack_globals,
               get_sys_type_from_environment,
               get_sys_type_from_platform]
=======
def all_platforms():
    modules = []
    
    mod_path = spack.platform_path
    mod_string = "spack.platformss"

    for name in list_modules(mod_path):
        mod_name = mod_string + name
        path = join_path(mod_path, name) + ".py"
        mod = imp.load_source(mod_name, path)
        class_name = mod_to_class(name)
        if not hasattr(mod, class_name):
            tty.die('No class %s defined in %s' % (class_name, mod_name))
        cls = getattr(mod, class_name)
        if not inspect.isclass(cls):
            tty.die('%s.%s is not a class' % (mod_name, class_name))
>>>>>>> 4f9a309d

        modules.append(cls)

    return modules

@memoized
def sys_type():
    """ Gather a list of all available subclasses of platforms.
        Sorts the list according to their priority looking. Priority is
        an arbitrarily set number. Detects platform either using uname or
        a file path (/opt/cray...)
    """
    # Try to create a Platform object using the config file FIRST
    platform_list = all_platforms()
    platform_list.sort(key=lambda a: a.priority)

    for platform in platform_list:
        if platform.detect():
            return platform()<|MERGE_RESOLUTION|>--- conflicted
+++ resolved
@@ -22,16 +22,10 @@
 # along with this program; if not, write to the Free Software Foundation,
 # Inc., 59 Temple Place, Suite 330, Boston, MA 02111-1307 USA
 ##############################################################################
-<<<<<<< HEAD
-import os
-import re
-import platform
-=======
 from collections import namedtuple
 import imp
 import platform as py_platform
 import inspect
->>>>>>> 4f9a309d
 
 from llnl.util.lang import memoized, list_modules, key_ordering
 from llnl.util.filesystem import join_path
@@ -56,11 +50,11 @@
 
 @key_ordering
 class Target(object):
-    """ Target is the processor of the host machine. 
-        The host machine may have different front-end and back-end targets, 
+    """ Target is the processor of the host machine.
+        The host machine may have different front-end and back-end targets,
         especially if it is a Cray machine. The target will have a name and
-        also the module_name (e.g craype-compiler). Targets will also 
-        recognize which platform they came from using the set_platform method. 
+        also the module_name (e.g craype-compiler). Targets will also
+        recognize which platform they came from using the set_platform method.
         Targets will have compiler finding strategies
     """
 
@@ -108,19 +102,19 @@
         self.name = name
 
     def add_target(self, name, target):
-        """Used by the platform specific subclass to list available targets. 
-        Raises an error if the platform specifies a name 
+        """Used by the platform specific subclass to list available targets.
+        Raises an error if the platform specifies a name
         that is reserved by spack as an alias.
         """
         if name in ['front_end', 'fe', 'back_end', 'be', 'default']:
             raise ValueError(
-                "%s is a spack reserved alias " 
+                "%s is a spack reserved alias "
                 "and cannot be the name of a target" % name)
         self.targets[name] = target
 
     def target(self, name):
-        """This is a getter method for the target dictionary 
-        that handles defaulting based on the values provided by default, 
+        """This is a getter method for the target dictionary
+        that handles defaulting based on the values provided by default,
         front-end, and back-end. This can be overwritten
         by a subclass for which we want to provide further aliasing options.
         """
@@ -132,9 +126,9 @@
             name = self.back_end
 
         return self.targets[name]
-    
+
     def add_operating_system(self, name, os_class):
-        """ Add the operating_system class object into the 
+        """ Add the operating_system class object into the
             platform.operating_sys dictionary
         """
         self.operating_sys[name] = os_class
@@ -152,7 +146,7 @@
     @classmethod
     def detect(self):
         """ Subclass is responsible for implementing this method.
-            Returns True if the Platform class detects that 
+            Returns True if the Platform class detects that
             it is the current platform
             and False if it's not.
         """
@@ -167,11 +161,11 @@
     def _cmp_key(self):
         return (self.name, (_cmp_key(t) for t in self.targets.values()),
                 (_cmp_key(o) for o in self.operating_sys.values()))
-        
+
 @key_ordering
 class OperatingSystem(object):
     """ Operating System will be like a class similar to platform extended
-        by subclasses for the specifics. Operating System will contain the 
+        by subclasses for the specifics. Operating System will contain the
         compiler finding logic. Instead of calling two separate methods to
         find compilers we call find_compilers method for each operating system
     """
@@ -180,7 +174,7 @@
         self.name = name
         self.version = version
         self.compiler_strategy = compiler_strategy
-    
+
     def __str__(self):
         return self.name + self.version
 
@@ -189,20 +183,13 @@
 
     def _cmp_key(self):
         return (self.name, self.version, self.compiler_strategy)
-    
+
     def to_dict(self):
         d = {}
         d['name'] = self.name
         d['version'] = self.version
         d['compiler_strategy'] = self.compiler_strategy
 
-<<<<<<< HEAD
-def get_sys_type_from_platform():
-    """Return the architecture from Python's platform module."""
-    sys_type = platform.system() + '-' + platform.machine()
-    sys_type = re.sub(r'[^\w-]', '_', sys_type)
-    return sys_type.lower()
-=======
         return d
 
 #NOTE: Key error caused because Architecture has no comparison method
@@ -211,20 +198,20 @@
     "Architecture is now a class to help with setting attributes"
 
     def __init__(self, platform_os=None, target=None):
-        self.platform = sys_type() 
+        self.platform = sys_type()
         self.platform_os = platform_os
         self.target   = target
 
     def __str__(self):
-        return (str(self.platform) +"-"+ 
+        return (str(self.platform) +"-"+
                 str(self.platform_os) + "-" + str(self.target) )
-        
+
     def _cmp_key(self):
         platform = self.platform.name
         os = self.platform_os.name if isinstance(self.platform_os, OperatingSystem) else self.platform_os
         target = self.target.name if isinstance(self.target, Target) else self.target
         return (platform, os, target)
-    
+
     def to_dict(self):
         d = {}
         platform = self.platform
@@ -234,11 +221,11 @@
         d['platform'] = self.platform.name
         d['platform_os'] = self.platform_os.to_dict()
         d['target'] = self.target.to_dict()
-        
+
         return d
 
 #def _helper_to_dict(arch_field_dict, arch_field_name,  *args):
-#    """ General method to turn each class in architecture into a 
+#    """ General method to turn each class in architecture into a
 #        dictionary. Takes as argument the class dictionary, the field name
 #        (platform, platform_os, target) and then any attribute args
 #    """
@@ -257,7 +244,7 @@
 #        attributes that make up that architecture field,
 #    """
 #    d = {}
-#    
+#
 #    platform = arch.platform.__dict__
 #    platform_os = arch.platform_os.__dict__
 #    target = arch.target.__dict__
@@ -265,7 +252,7 @@
 #    platform_dict = _helper_to_dict(platform,'platform','name')
 #    os_dict = _helper_to_dict(platform_os, 'platform_os', 'name','version',
 #                                                          'compiler_strategy')
-#    target_dict = _helper_to_dict(target,'target', 'name', 
+#    target_dict = _helper_to_dict(target,'target', 'name',
 #                                            'module_name','platform_name')
 #
 #    d.update(platform_dict)
@@ -276,7 +263,7 @@
 
 #def _platform_from_dict(platform):
 #    """Creates all the platform class module names into a dictionary of
-#    name : <class_mod> key-value pairs. From there we can construct the 
+#    name : <class_mod> key-value pairs. From there we can construct the
 #    platform subclass
 #    """
 #    platform_list = all_platforms()
@@ -284,7 +271,7 @@
 #    return platform_names[platform['name']]()
 
 
-def _target_from_dict(target_dict): 
+def _target_from_dict(target_dict):
     """ Creates new instance of target and assigns all the attributes of
         that target from the dictionary
     """
@@ -302,8 +289,8 @@
     """
 # NOTE: Might need a better way to create operating system objects
     name = os_dict['name']
-    return platform_class.operating_system(name) 
-    
+    return platform_class.operating_system(name)
+
 
 def arch_from_dict(d):
     """ Uses _platform_from_dict, _operating_system_from_dict, _target_from_dict
@@ -321,21 +308,13 @@
     platform_os = _operating_system_from_dict(os_dict, arch.platform)
     arch.target =target
     arch.platform_os = platform_os
->>>>>>> 4f9a309d
 
     return arch
 
 @memoized
-<<<<<<< HEAD
-def sys_type():
-    """Returns a SysType for the current machine."""
-    methods = [get_sys_type_from_spack_globals,
-               get_sys_type_from_environment,
-               get_sys_type_from_platform]
-=======
 def all_platforms():
     modules = []
-    
+
     mod_path = spack.platform_path
     mod_string = "spack.platformss"
 
@@ -349,7 +328,6 @@
         cls = getattr(mod, class_name)
         if not inspect.isclass(cls):
             tty.die('%s.%s is not a class' % (mod_name, class_name))
->>>>>>> 4f9a309d
 
         modules.append(cls)
 
